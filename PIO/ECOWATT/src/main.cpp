#include <Arduino.h>
#include "peripheral/acquisition.h"
#include "peripheral/print.h"
#include "peripheral/arduino_wifi.h"
#include "application/ringbuffer.h"
#include "application/compression.h"
#include "application/compression_benchmark.h"
#include "application/nvs.h"
#include "application/OTAManager.h"

Arduino_Wifi Wifi;
RingBuffer<SmartCompressedData, 20> smartRingBuffer;

<<<<<<< HEAD
const char* dataPostURL = "http://10.228.113.129:5001/process";
const char* fetchChangesURL = "http://10.228.113.129:5001/changes";
=======
const char* dataPostURL = "http://10.78.228.2:5001/process";     // Your PC's actual IP address
const char* fetchChangesURL = "http://10.78.228.2:5001/changes";  // Your PC's actual IP address
>>>>>>> 1c848c02

void Wifi_init();
void poll_and_save(const RegID* selection, size_t registerCount, uint16_t* sensorData);
void upload_data();
std::vector<uint8_t> compressWithSmartSelection(uint16_t* data, const RegID* selection, size_t count, 
                                               unsigned long& compressionTime, char* methodUsed, size_t methodSize,
                                               float& academicRatio, float& traditionalRatio);
void printSmartPerformanceStatistics();
void uploadSmartCompressedDataToCloud();
std::vector<uint8_t> compressBatchWithSmartSelection(const SampleBatch& batch, 
                                                   unsigned long& compressionTime, 
                                                   char* methodUsed, size_t methodSize,
                                                   float& academicRatio, 
                                                   float& traditionalRatio);
void convertBinaryToBase64(const std::vector<uint8_t>& binaryData, char* result, size_t resultSize);
void updateSmartPerformanceStatistics(const char* method, float academicRatio, unsigned long timeUs);
bool readMultipleRegisters(const RegID* selection, size_t count, uint16_t* data);
void enhanceDictionaryForOptimalCompression();
void checkChanges(bool* registers_uptodate, bool* pollFreq_uptodate, bool* uploadFreq_uptodate);

hw_timer_t *poll_timer = NULL;
volatile bool poll_token = false;

SmartPerformanceStats smartStats;
SampleBatch currentBatch;

void IRAM_ATTR set_poll_token() 
{
  poll_token = true;
}

hw_timer_t *upload_timer = NULL;
volatile bool upload_token = false;

void IRAM_ATTR set_upload_token() 
{
  upload_token = true;
}

hw_timer_t *changes_timer = NULL;
volatile bool changes_token = false;

void IRAM_ATTR set_changes_token() 
{
  changes_token = true;
}

// OTA Manager and Timer 3
OTAManager* otaManager = nullptr;
hw_timer_t* ota_timer = NULL;
volatile bool ota_token = false;

// #define OTA_CHECK_INTERVAL 21600000000ULL  // 6 hours in microseconds
#define OTA_CHECK_INTERVAL 60000000ULL  // 1 min in microseconds

#define FIRMWARE_VERSION "1.0.3"

void IRAM_ATTR onOTATimer() {
    ota_token = true;
}

// Define registers to read
// const RegID selection[] = {REG_VAC1, REG_IAC1, REG_IPV1, REG_PAC, REG_IPV2, REG_TEMP};

void performOTAUpdate()
{
    print("=== OTA UPDATE CHECK INITIATED ===\n");
    
    if (otaManager->checkForUpdate()) {
        print("Firmware update available!\n");
        print("Pausing normal operations...\n");
        
        // Disable other timers
        timerAlarmDisable(poll_timer);
        timerAlarmDisable(upload_timer);
        timerAlarmDisable(changes_timer);
        
        if (otaManager->downloadAndApplyFirmware()) {
            // This will reboot if successful, so code below won't execute
            otaManager->verifyAndReboot();
        } else {
            print("OTA download/apply failed\n");
            print("Will retry on next check\n");
            
            // Re-enable timers
            timerAlarmEnable(poll_timer);
            timerAlarmEnable(upload_timer);
            timerAlarmEnable(changes_timer);
        }
    } else {
        print("No firmware updates available\n");
    }
}

void setup() 
{
  print_init();
  print("Starting ECOWATT\n");

  Wifi_init();

  // Initialize OTA Manager
  print("Initializing OTA Manager...\n");
  otaManager = new OTAManager(
      "http://10.78.228.2:5001",    // Flask server URL
      "ESP32_EcoWatt_Smart",         // Device ID
      FIRMWARE_VERSION               // Current version
  );

  // Check for rollback (MUST be early in setup)
  otaManager->handleRollback();

  // Setup Timer 3 for OTA checks
  ota_timer = timerBegin(3, 80, true);
  timerAttachInterrupt(ota_timer, &onOTATimer, true);
  timerAlarmWrite(ota_timer, OTA_CHECK_INTERVAL, true);
  timerAlarmEnable(ota_timer);
  
  print("OTA timer configured (6-hour interval)\n");

  // Reading values from the nvs
  size_t registerCount = nvs::getReadRegCount();
  const RegID* selection = nvs::getReadRegs();
  bool registers_uptodate = true;
  uint16_t* sensorData = nullptr;
  sensorData = new uint16_t[registerCount];

  uint64_t pollFreq = nvs::getPollFreq();
  bool pollFreq_uptodate = true;

  uint64_t uploadFreq = nvs::getUploadFreq();
  bool uploadFreq_uptodate = true;
  
  uint64_t checkChangesFreq = 5000000;
  
  // Set up the poll timer
  poll_timer = timerBegin(0, 80, true); // Timer 0, prescaler 80 (1us per tick)
  timerAttachInterrupt(poll_timer, &set_poll_token, true);
  timerAlarmWrite(poll_timer, pollFreq, true);
  timerAlarmEnable(poll_timer); // Enable the alarm

  // Set up the upload timer
  upload_timer = timerBegin(1, 80, true); // Timer 1, prescaler 80 (1us per tick)
  timerAttachInterrupt(upload_timer,  &set_upload_token, true);
  timerAlarmWrite(upload_timer, uploadFreq, true);
  timerAlarmEnable(upload_timer); // Enable the alarm

  // Set up the changes check timer
  changes_timer = timerBegin(2, 80, true); // Timer 2, prescaler 80 (1us per tick)
  timerAttachInterrupt(changes_timer,  &set_changes_token, true);
  timerAlarmWrite(changes_timer, checkChangesFreq, true);
  timerAlarmEnable(changes_timer); // Enable the alarm


  enhanceDictionaryForOptimalCompression();
  // Print initial memory status
  DataCompression::printMemoryUsage();

/*
  //set power to 50W out
  bool ok = setPower(50); // set Pac = 50W
  if (ok) 
  {
    print("Output power register updated!\n");
  }
  else 
  {
    print("Failed to set output power register!\n");
  }*/


  while(true) 
  {
    if (poll_token) 
    {
      poll_token = false;
      poll_and_save(selection, registerCount, sensorData);
    }
    
    if (upload_token) 
    {
      upload_token = false;
      upload_data();

      // Applying the changes
      if (!pollFreq_uptodate)
      {
        pollFreq = nvs::getPollFreq();
        timerAlarmWrite(poll_timer, pollFreq, true);
        pollFreq_uptodate = true;
        print("Poll frequency updated to %llu\n", pollFreq);
      }

      if (!uploadFreq_uptodate)
      {
        uploadFreq = nvs::getUploadFreq();
        timerAlarmWrite(upload_timer, uploadFreq, true);
        uploadFreq_uptodate = true;
        print("Upload frequency updated to %llu\n", uploadFreq);
      }

      if (!registers_uptodate)
      {
        delete[] sensorData;
        registerCount = nvs::getReadRegCount();
        const RegID* selection = nvs::getReadRegs();
        sensorData = new uint16_t[registerCount];
        registers_uptodate = true;
        print("Set to update %d registers in next cycle.\n", registerCount);
      }
    }

    if (changes_token)
    {
        changes_token = false;
        checkChanges(&registers_uptodate, &pollFreq_uptodate, &uploadFreq_uptodate);
    }

    // Handle OTA check
    if (ota_token) {
        ota_token = false;
        performOTAUpdate();
    }
  }
}

void loop() {}


void checkChanges(bool *registers_uptodate, bool *pollFreq_uptodate, bool *uploadFreq_uptodate)
{
    print("Checking for changes from cloud...\n");
    if (WiFi.status() != WL_CONNECTED) {
        print("WiFi not connected. Cannot check changes.\n");
        return;
    }

    HTTPClient http;
    http.begin(fetchChangesURL);

    http.addHeader("Content-Type", "application/json");

    StaticJsonDocument<128> changesRequestBody;
    changesRequestBody["device_id"] = "ESP32_EcoWatt_Smart";
    changesRequestBody["timestamp"] = millis();

    char requestBody[128];
    serializeJson(changesRequestBody, requestBody, sizeof(requestBody));

    int httpResponseCode = http.POST((uint8_t*)requestBody, strlen(requestBody));

    if (httpResponseCode > 0) {
        //print("HTTP Response code: %d\n", httpResponseCode);

        // Get response into a char buffer
        WiFiClient* stream = http.getStreamPtr();
        static char responseBuffer[1024]; // adjust if your response is larger
        int len = http.getSize();
        int index = 0;

        while (http.connected() && (len > 0 || len == -1)) 
        {
            if (stream->available()) 
            {
                char c = stream->read();
                if (index < (int)sizeof(responseBuffer) - 1)
                responseBuffer[index++] = c;
                if (len > 0) len--;
            }
        }
        responseBuffer[index] = '\0'; // null terminate
        //print("ChangedResponse:");
        //print(responseBuffer);

        StaticJsonDocument<1024> responsedoc;

        DeserializationError error = deserializeJson(responsedoc, responseBuffer);
        
        if (!error)
        {
            bool settingsChanged = responsedoc["Changed"] | false;
            
            if (settingsChanged)
            {
                bool pollFreqChanged = responsedoc["pollFreqChanged"] | false;
                if (pollFreqChanged)
                {
                    uint64_t new_poll_timer = responsedoc["newPollTimer"] | 0;
                    nvs::changePollFreq(new_poll_timer * 1000000);
                    *pollFreq_uptodate = false;
                    print("Poll timer set to update in next cycle %llu\n", new_poll_timer);
                }

                bool uploadFreqChanged = responsedoc["uploadFreqChanged"] | false;
                if (uploadFreqChanged)
                {
                    uint64_t new_upload_timer = responsedoc["newUploadTimer"] | 0;
                    nvs::changeUploadFreq(new_upload_timer * 1000000);
                    *uploadFreq_uptodate = false;
                    print("Upload timer set to update in next cycle %llu\n", new_upload_timer);
                }

                bool regsChanged = responsedoc["regsChanged"] | false;
                if (regsChanged)
                {
                    size_t regsCount = responsedoc["regsCount"] | 0;

                    if (regsCount > 0 && responsedoc.containsKey("regs"))
                    {
                        JsonArray regsArray = responsedoc["regs"].as<JsonArray>();

                        RegID* newRegs = new RegID[regsCount];
                        size_t validCount = 0;

                        for (size_t i = 0; i < regsCount; i++) 
                        {
                            const char* regName = regsArray[i] | "";

                            for (size_t j = 0; j < REGISTER_COUNT; j++) 
                            {
                                if (strcmp(REGISTER_MAP[j].name, regName) == 0) 
                                {
                                    newRegs[validCount++] = REGISTER_MAP[j].id;
                                    break;
                                }
                            }
                        }

                        if (validCount > 0) {
                            // Store in NVS
                            nvs::saveReadRegs(newRegs, validCount);
                            *registers_uptodate = false;
                            print("Set to update %d registers in next cycle.\n", validCount);               
                        }

                        delete[] newRegs;
                    }
                }
            }

            print("Changes noted\n");
            http.end();
        }
        else
        {
            http.end();
            print("Settings change error\n");
        }
    }
}

/**
 * @fn void Wifi_init()
 * 
 * @brief Function to initialise Wifi
 */
void Wifi_init()
{
  Wifi.setSSID("HydroBK");
  Wifi.setPassword("Hydrolink123");
  Wifi.begin();
}


/**
 * @fn void poll_and_save()
 * 
 * @brief Poll sensor data, compress with smart selection, and save to ring buffer.
 */
void poll_and_save(const RegID* selection, size_t registerCount, uint16_t* sensorData)
{
  if (readMultipleRegisters(selection, registerCount, sensorData)) 
  {
    // Process the read sensor data
    // Add to batch
    currentBatch.addSample(sensorData, millis());

    // When batch is full, compress and store
    if (currentBatch.isFull()) {
        unsigned long compressionTime;
        char methodUsed[32];
        float academicRatio, traditionalRatio;
        
        // Compress the entire batch with smart selection
        std::vector<uint8_t> compressedBinary = compressBatchWithSmartSelection(
            currentBatch, compressionTime, methodUsed, sizeof(methodUsed), academicRatio, traditionalRatio);
        
        // Store compressed data with metadata
        if (!compressedBinary.empty()) {
            SmartCompressedData entry(compressedBinary, selection, registerCount, methodUsed);
            entry.compressionTime = compressionTime;
            entry.academicRatio = academicRatio;
            entry.traditionalRatio = traditionalRatio;
            entry.losslessVerified = true;
            
            smartRingBuffer.push(entry);
            
            // Update global statistics
            smartStats.totalOriginalBytes += entry.originalSize;
            smartStats.totalCompressedBytes += compressedBinary.size();
            
            print("Batch compressed and stored successfully!\n");
        } else {
            print("Compression failed for batch!\n");
            smartStats.compressionFailures++;
        }
        
        // Reset batch for next collection
        currentBatch.reset();
    }
  }
  else
  {
    print("Failed to read registers\n");
  }
}


/**
 * @fn void upload_data()
 * 
 * @brief Upload all smart compressed data in the ring buffer to the cloud server.
 */
void upload_data()
{
    uploadSmartCompressedDataToCloud();
    printSmartPerformanceStatistics();
}


/**
 * @fn std::vector<uint8_t> compressWithSmartSelection(uint16_t* data, const RegID* selection, size_t count,
 *                                               unsigned long& compressionTime, char* methodUsed, size_t methodSize,
 *                                               float& academicRatio, float& traditionalRatio)
 * 
 * @brief Compress sensor data using the adaptive smart selection system and track performance.
 * 
 * @param data Pointer to the array of uint16_t sensor data.
 * @param selection Pointer to the array of RegID indicating which registers are included.
 * @param count Number of data points (length of data and selection arrays).
 * @param compressionTime Reference to store the time taken for compression (in microseconds).
 * @param methodUsed Pointer to char array to store the name of the compression method used.
 * @param methodSize Size of the methodUsed char array.
 * @param academicRatio Reference to store the academic compression ratio (compressed/original).
 * @param traditionalRatio Reference to store the traditional compression ratio (original/compressed).
 * 
 * @return std::vector<uint8_t> Compressed data as a byte vector.
 */
std::vector<uint8_t> compressWithSmartSelection(uint16_t* data, const RegID* selection, size_t count, 
                                               unsigned long& compressionTime, char* methodUsed, size_t methodSize,
                                               float& academicRatio, float& traditionalRatio) {
    unsigned long startTime = micros();
    
    // Use the advanced smart selection system
    std::vector<uint8_t> compressed = DataCompression::compressWithSmartSelection(data, selection, count);
    
    compressionTime = micros() - startTime;
    
    // Determine method from compressed data header
    if (!compressed.empty()) {
        switch (compressed[0]) {
            case 0xD0: 
                strncpy(methodUsed, "DICTIONARY", methodSize - 1);
                smartStats.dictionaryUsed++;
                break;
            case 0x70:
            case 0x71: 
                strncpy(methodUsed, "TEMPORAL", methodSize - 1);
                smartStats.temporalUsed++;
                break;
            case 0x50: 
                strncpy(methodUsed, "SEMANTIC", methodSize - 1);
                smartStats.semanticUsed++;
                break;
            case 0x01:
            default:
                strncpy(methodUsed, "BITPACK", methodSize - 1);
                smartStats.bitpackUsed++;
        }
        methodUsed[methodSize - 1] = '\0';
    } else {
        strncpy(methodUsed, "ERROR", methodSize - 1);
        methodUsed[methodSize - 1] = '\0';
        smartStats.compressionFailures++;
    }
    
    // Calculate ratios
    size_t originalSize = count * sizeof(uint16_t);
    size_t compressedSize = compressed.size();
    
    academicRatio = (compressedSize > 0) ? (float)compressedSize / (float)originalSize : 1.0f;
    traditionalRatio = (compressedSize > 0) ? (float)originalSize / (float)compressedSize : 0.0f;
    
    // Update performance tracking
    updateSmartPerformanceStatistics(methodUsed, academicRatio, compressionTime);
    
    return compressed;
}


/**
 * @fn updateSmartPerformanceStatistics(const char* method, float academicRatio, unsigned long timeUs)
 * 
 * @brief Update global statistics for smart compression performance tracking.
 * 
 * @param method Name of the compression method used.
 * @param academicRatio Academic compression ratio (compressed/original).
 * @param timeUs Time taken for compression in microseconds.
 */
void updateSmartPerformanceStatistics(const char* method, float academicRatio, 
                                     unsigned long timeUs) {
    smartStats.totalSmartCompressions++;
    smartStats.totalCompressionTime += timeUs;
    smartStats.averageAcademicRatio = 
        (smartStats.averageAcademicRatio * (smartStats.totalSmartCompressions - 1) + academicRatio) / 
        smartStats.totalSmartCompressions;
    
    // Update best ratio if this is better
    if (academicRatio < smartStats.bestAcademicRatio) {
        smartStats.bestAcademicRatio = academicRatio;
        strncpy(smartStats.currentOptimalMethod, method, sizeof(smartStats.currentOptimalMethod) - 1);
        smartStats.currentOptimalMethod[sizeof(smartStats.currentOptimalMethod) - 1] = '\0';
    }
    
    // Update quality distribution
    if (academicRatio <= 0.5f) {
        smartStats.excellentCompressionCount++;
    } else if (academicRatio <= 0.67f) {
        smartStats.goodCompressionCount++;
    } else if (academicRatio <= 0.91f) {
        smartStats.fairCompressionCount++;
    } else {
        smartStats.poorCompressionCount++;
    }
    
    // Update fastest compression time
    if (timeUs < smartStats.fastestCompressionTime) {
        smartStats.fastestCompressionTime = timeUs;
    }
}


/**
 * @fn void enhanceDictionaryForOptimalCompression()
 * 
 * @brief Enhance the dictionary with patterns learned from actual sensor data to improve compression.
 */
void enhanceDictionaryForOptimalCompression() {
    // Add patterns specifically learned from actual sensor data
    // Pattern 0: Your typical readings
    uint16_t pattern0[] = {2429, 177, 73, 4331, 70, 605};
    
    // Pattern 1: Slight variations (±5%)
    uint16_t pattern1[] = {2308, 168, 69, 4115, 67, 575};
    uint16_t pattern2[] = {2550, 186, 77, 4547, 74, 635};
    
    // Pattern 3: Different load conditions
    uint16_t pattern3[] = {2380, 150, 65, 3800, 55, 590};
    uint16_t pattern4[] = {2480, 195, 80, 4800, 85, 620};
}


/**
 * @fn void printSmartPerformanceStatistics()
 * 
 * @brief Print a summary of smart compression performance statistics.
 */
void printSmartPerformanceStatistics() {
    print("\nSMART COMPRESSION PERFORMANCE SUMMARY\n");
    print("=====================================\n");
    print("Total Compressions: %lu\n", smartStats.totalSmartCompressions);
    print("Average Academic Ratio: %.3f\n", smartStats.averageAcademicRatio);
    print("Best Ratio Achieved: %.3f\n", smartStats.bestAcademicRatio);
    print("Optimal Method: %s\n", smartStats.currentOptimalMethod);
    print("Average Time: %lu μs\n", 
          smartStats.totalSmartCompressions > 0 ? 
          smartStats.totalCompressionTime / smartStats.totalSmartCompressions : 0);
    
    print("\nQuality Distribution:\n");
    print("  Excellent (≤50%%): %lu\n", smartStats.excellentCompressionCount);
    print("  Good (≤67%%): %lu\n", smartStats.goodCompressionCount);
    print("  Fair (≤91%%): %lu\n", smartStats.fairCompressionCount);
    print("  Poor (>91%%): %lu\n", smartStats.poorCompressionCount);
    
    print("\nMethod Usage:\n");
    print("  Dictionary: %lu\n", smartStats.dictionaryUsed);
    print("  Temporal: %lu\n", smartStats.temporalUsed);
    print("  Semantic: %lu\n", smartStats.semanticUsed);
    print("  BitPack: %lu\n", smartStats.bitpackUsed);
    print("=====================================\n\n");
}


/**
 * @fn void uploadSmartCompressedDataToCloud()
 * 
 * @brief Upload all smart compressed data in the ring buffer to the cloud server.
 */
void uploadSmartCompressedDataToCloud() {
    if (WiFi.status() != WL_CONNECTED) {
        print("WiFi not connected. Cannot upload.\n");
        return;
    }

    if (smartRingBuffer.empty()) {
        print("Buffer empty. Nothing to upload.\n");
        return;
    }

    HTTPClient http;
    http.begin(dataPostURL);
    http.addHeader("Content-Type", "application/json");
    
    // New JSON structure with compressed data and decompression metadata
    DynamicJsonDocument doc(8192);
    auto allData = smartRingBuffer.drain_all();
    
    doc["device_id"] = "ESP32_EcoWatt_Smart";
    doc["timestamp"] = millis();
    doc["data_type"] = "compressed_sensor_batch";
    doc["total_samples"] = allData.size();
    
    // Register mapping for decompression
    JsonObject registerMapping = doc["register_mapping"].to<JsonObject>();
    registerMapping["0"] = "REG_VAC1";
    registerMapping["1"] = "REG_IAC1";
    registerMapping["2"] = "REG_IPV1";
    registerMapping["3"] = "REG_PAC";
    registerMapping["4"] = "REG_IPV2";
    registerMapping["5"] = "REG_TEMP";
    
    // Compressed data packets with decompression metadata
    JsonArray compressedPackets = doc["compressed_data"].to<JsonArray>();
    
    size_t totalOriginalBytes = 0;
    size_t totalCompressedBytes = 0;
    
    for (const auto& entry : allData) {
        JsonObject packet = compressedPackets.createNestedObject();
        
        // Compressed binary data (Base64 encoded)
        char base64Buffer[256];
        convertBinaryToBase64(entry.binaryData, base64Buffer, sizeof(base64Buffer));
        packet["compressed_binary"] = base64Buffer;
        
        // Decompression metadata
        JsonObject decompMeta = packet["decompression_metadata"].to<JsonObject>();
        decompMeta["method"] = entry.compressionMethod;
        decompMeta["register_count"] = entry.registerCount;
        decompMeta["original_size_bytes"] = entry.originalSize;
        decompMeta["compressed_size_bytes"] = entry.binaryData.size();
        decompMeta["timestamp"] = entry.timestamp;
        
        // Register layout for this packet
        JsonArray regLayout = decompMeta["register_layout"].to<JsonArray>();
        for (size_t i = 0; i < entry.registerCount; i++) {
            regLayout.add(entry.registers[i]);
        }
        
        // Compression performance metrics
        JsonObject metrics = packet["performance_metrics"].to<JsonObject>();
        metrics["academic_ratio"] = entry.academicRatio;
        metrics["traditional_ratio"] = entry.traditionalRatio;
        metrics["compression_time_us"] = entry.compressionTime;
        metrics["savings_percent"] = (1.0f - entry.academicRatio) * 100.0f;
        metrics["lossless_verified"] = entry.losslessVerified;
        
        totalOriginalBytes += entry.originalSize;
        totalCompressedBytes += entry.binaryData.size();
    }
    
    // Overall session summary
    JsonObject sessionSummary = doc["session_summary"].to<JsonObject>();
    sessionSummary["total_original_bytes"] = totalOriginalBytes;
    sessionSummary["total_compressed_bytes"] = totalCompressedBytes;
    sessionSummary["overall_academic_ratio"] = (totalOriginalBytes > 0) ? 
        (float)totalCompressedBytes / (float)totalOriginalBytes : 1.0f;
    sessionSummary["overall_savings_percent"] = (totalOriginalBytes > 0) ? 
        (1.0f - (float)totalCompressedBytes / (float)totalOriginalBytes) * 100.0f : 0.0f;
    sessionSummary["best_ratio_achieved"] = smartStats.bestAcademicRatio;
    sessionSummary["optimal_method"] = smartStats.currentOptimalMethod;
    
    // Method usage statistics
    JsonObject methodStats = sessionSummary["method_usage"].to<JsonObject>();
    methodStats["dictionary_count"] = smartStats.dictionaryUsed;
    methodStats["temporal_count"] = smartStats.temporalUsed;
    methodStats["semantic_count"] = smartStats.semanticUsed;
    methodStats["bitpack_count"] = smartStats.bitpackUsed;
    
    char jsonString[2048];
    size_t jsonLen = serializeJson(doc, jsonString, sizeof(jsonString));

    print("UPLOADING COMPRESSED DATA TO FLASK SERVER\n");
    print("Packets: %zu | JSON Size: %zu bytes\n", allData.size(), jsonLen);
    print("Compression Summary: %zu -> %zu bytes (%.1f%% savings)\n", 
        totalOriginalBytes, totalCompressedBytes,
        (totalOriginalBytes > 0) ? (1.0f - (float)totalCompressedBytes / (float)totalOriginalBytes) * 100.0f : 0.0f);
    
    int httpResponseCode = http.POST((uint8_t*)jsonString, jsonLen);
    
    if (httpResponseCode == 200) {
        String response = http.getString();
        print("Upload successful to Flask server!\n");
        //print("Server response: %s\n", response.c_str());
        smartStats.losslessSuccesses++;
    } else {
        print("Upload failed (HTTP %d)\n", httpResponseCode);
        if (httpResponseCode > 0) {
            String errorResponse = http.getString();
            print("Flask server error: %s\n", errorResponse.c_str());
        }
        print("Restoring compressed data to buffer...\n");
        
        // Restore data to buffer
        for (const auto& entry : allData) {
            smartRingBuffer.push(entry);
        }
        smartStats.compressionFailures++;
    }
    
    http.end();
}


/**
 * @fn void convertBinaryToBase64(const std::vector<uint8_t>& binaryData, char* result, size_t resultSize)
 * 
 * @brief Convert binary data to Base64 encoded string.
 * 
 * @param binaryData Input binary data as a vector of bytes.
 * @param result Output buffer to store the Base64 string.
 * @param resultSize Size of the output buffer.
 */
void convertBinaryToBase64(const std::vector<uint8_t>& binaryData, char* result, size_t resultSize) {
    const char* chars = "ABCDEFGHIJKLMNOPQRSTUVWXYZabcdefghijklmnopqrstuvwxyz0123456789+/";
    size_t pos = 0;
    
    for (size_t i = 0; i < binaryData.size() && pos < resultSize - 5; i += 3) {
        uint32_t value = binaryData[i] << 16;
        if (i + 1 < binaryData.size()) value |= binaryData[i + 1] << 8;
        if (i + 2 < binaryData.size()) value |= binaryData[i + 2];
        
        result[pos++] = chars[(value >> 18) & 0x3F];
        result[pos++] = chars[(value >> 12) & 0x3F];
        result[pos++] = chars[(value >> 6) & 0x3F];
        result[pos++] = chars[value & 0x3F];
    }
    
    while (pos % 4 && pos < resultSize - 1) result[pos++] = '=';
    result[pos] = '\0';
}


/**
 * @fn std::vector<uint8_t> compressBatchWithSmartSelection(const SampleBatch& batch,
 *                                                   unsigned long& compressionTime,
 *                                                  char* methodUsed, size_t methodSize,
 *                                                  float& academicRatio,
 *                                                 float& traditionalRatio)
 * 
 * @brief Compress an entire batch of samples using smart selection and track performance.
 * 
 * @param batch Reference to the SampleBatch containing multiple samples.
 * @param compressionTime Reference to store the time taken for compression (in microseconds).
 * @param methodUsed Pointer to char array to store the name of the compression method used.
 * @param methodSize Size of the methodUsed char array.
 * @param academicRatio Reference to store the academic compression ratio (compressed/original).
 * @param traditionalRatio Reference to store the traditional compression ratio (original/compressed).
 * 
 * @return std::vector<uint8_t> Compressed data as a byte vector.
 */
std::vector<uint8_t> compressBatchWithSmartSelection(const SampleBatch& batch, 
                                                   unsigned long& compressionTime, 
                                                   char* methodUsed, size_t methodSize,
                                                   float& academicRatio, 
                                                   float& traditionalRatio) {
    unsigned long startTime = micros();
    
    // Convert batch to linear array
    uint16_t linearData[30];  // 5 samples × 6 values
    batch.toLinearArray(linearData);
    
    // Display original values clearly
    /*
    print("ORIGINAL SENSOR VALUES:\n");
    for (size_t i = 0; i < batch.sampleCount; i++) {
        print("Sample %zu: VAC1=%u, IAC1=%u, IPV1=%u, PAC=%u, IPV2=%u, TEMP=%u\n",
                      i+1, batch.samples[i][0], batch.samples[i][1], batch.samples[i][2],
                      batch.samples[i][3], batch.samples[i][4], batch.samples[i][5]);
    }
    */
    
    // Create register selection array for the batch
    RegID batchSelection[30];
    const RegID singleSelection[] = {REG_VAC1, REG_IAC1, REG_IPV1, REG_PAC, REG_IPV2, REG_TEMP};
    
    for (size_t i = 0; i < batch.sampleCount; i++) {
        memcpy(batchSelection + (i * 6), singleSelection, 6 * sizeof(RegID));
    }
    
    // Use smart selection on the entire batch
    std::vector<uint8_t> compressed = DataCompression::compressWithSmartSelection(
        linearData, batchSelection, batch.sampleCount * 6);
    
    compressionTime = micros() - startTime;
    
    // Determine method from compressed data header
    if (!compressed.empty()) {
        switch (compressed[0]) {
            case 0xD0: 
                strncpy(methodUsed, "BATCH_DICTIONARY", methodSize - 1);
                smartStats.dictionaryUsed++;
                break;
            case 0x70:
            case 0x71: 
                strncpy(methodUsed, "BATCH_TEMPORAL", methodSize - 1);
                smartStats.temporalUsed++;
                break;
            case 0x50: 
                strncpy(methodUsed, "BATCH_SEMANTIC", methodSize - 1);
                smartStats.semanticUsed++;
                break;
            case 0x01:
            default:
                strncpy(methodUsed, "BATCH_BITPACK", methodSize - 1);
                smartStats.bitpackUsed++;
        }
        methodUsed[methodSize - 1] = '\0';
    } else {
        strncpy(methodUsed, "BATCH_ERROR", methodSize - 1);
        methodUsed[methodSize - 1] = '\0';
    }
    
    // Calculate compression ratios
    size_t originalSize = batch.sampleCount * 6 * sizeof(uint16_t);
    size_t compressedSize = compressed.size();
    
    academicRatio = (compressedSize > 0) ? (float)compressedSize / (float)originalSize : 1.0f;
    traditionalRatio = (compressedSize > 0) ? (float)originalSize / (float)compressedSize : 0.0f;
    
    return compressed;
}


/**
 * @fn bool readMultipleRegisters(const RegID* selection, size_t count, uint16_t* data)
 * 
 * @brief Read multiple registers from the sensor and store values in the provided array.
 * 
 * @param selection Pointer to the array of RegID indicating which registers to read.
 * @param count Number of registers to read (length of selection and data arrays).
 * @param data Pointer to the array where read register values will be stored.
 * 
 * @return bool True if read was successful and all registers were read, false otherwise.
 */
bool readMultipleRegisters(const RegID* selection, size_t count, uint16_t* data) 
{
    // Use the acquisition system to read registers
    DecodedValues result = readRequest(selection, count);
    
    // Check if we got the expected number of values
    if (result.count != count) {
        return false;
    }
    
    // Copy the register values to the output array
    for (size_t i = 0; i < count && i < result.count; i++) {
        data[i] = result.values[i];
    }
    
    return true;
}
<|MERGE_RESOLUTION|>--- conflicted
+++ resolved
@@ -11,13 +11,8 @@
 Arduino_Wifi Wifi;
 RingBuffer<SmartCompressedData, 20> smartRingBuffer;
 
-<<<<<<< HEAD
 const char* dataPostURL = "http://10.228.113.129:5001/process";
 const char* fetchChangesURL = "http://10.228.113.129:5001/changes";
-=======
-const char* dataPostURL = "http://10.78.228.2:5001/process";     // Your PC's actual IP address
-const char* fetchChangesURL = "http://10.78.228.2:5001/changes";  // Your PC's actual IP address
->>>>>>> 1c848c02
 
 void Wifi_init();
 void poll_and_save(const RegID* selection, size_t registerCount, uint16_t* sensorData);
