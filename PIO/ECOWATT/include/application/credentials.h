--- conflicted
+++ resolved
@@ -3,19 +3,10 @@
 
 #warning: Check WiFi and server credentials in credentials.h before compiling!
 
-<<<<<<< HEAD
-// Wifi Credentials (Wokwi WiFi)
-#define WIFI_SSID "Wokwi-GUEST"
-#define WIFI_PASSWORD ""
+// Wifi Credentials
+#define WIFI_SSID "YasiruDEX"
+#define WIFI_PASSWORD "freewifi"
 
-// Flask Server URL (localhost for Wokwi)
-#define FLASK_SERVER_URL "http://localhost:5001"
-=======
-// Wifi Credentials
-#define WIFI_SSID "Raveenpsp"
-#define WIFI_PASSWORD "raveen1234"
-
-#define FLASK_SERVER_URL "http://10.189.206.28:5001"
->>>>>>> 51bcacc4
+#define FLASK_SERVER_URL "http://192.168.1.141:5001"
 
 #endif // CREDENTIALS_H